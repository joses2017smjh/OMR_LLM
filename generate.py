--- conflicted
+++ resolved
@@ -248,40 +248,12 @@
             correct_argmax += 1
         if torch.equal(trg_seq, pred_seq_smart):
             correct_smart += 1
-<<<<<<< HEAD
-        
-        # bleu_argmax = compute_bleu(pred_seq_argmax, trg_seq, device=device)
-        # bleu_smart  = compute_bleu(pred_seq_smart,  trg_seq, device=device)
-        # total_bleu_argmax += bleu_argmax
-        # total_bleu_smart  += bleu_smart
-
-        # if you’re using tqdm, use tqdm.write so it doesn’t get swallowed
-        # tqdm.write(f"[{i}/{num_samples}] BLEU(argmax) = {bleu_argmax:.4f}, BLEU(smart) = {bleu_smart:.4f}")
-        
-=======
             
->>>>>>> 4b666f8a
         pbar.update(1)
     
 
     print("argmax accuracy: " + str(correct_argmax/num_samples))
     print("smart accuracy: " + str(correct_smart/num_samples))
-<<<<<<< HEAD
-    
-    # avg_bleu_argmax = total_bleu_argmax / num_samples
-    # avg_bleu_smart  = total_bleu_smart  / num_samples
-    # print("argmax average BLEU: " + str(avg_bleu_argmax))
-    # print("smart average BLEU: " + str(avg_bleu_smart))
-
-    pbar.close()
-
-    # avg_bleu_argmax = total_bleu_argmax / num_samples
-    # avg_bleu_smart  = total_bleu_smart  / num_samples
-    # print(f"argmax accuracy: {correct_argmax/num_samples:.4f}")
-    # print(f"smart  accuracy: {correct_smart/num_samples:.4f}")
-    # print(f"Avg BLEU (argmax) = {avg_bleu_argmax:.4f}")
-    # print(f"Avg BLEU (smart)  = {avg_bleu_smart:.4f}")
-=======
     avg_bleu_argmax = total_bleu_argmax / num_samples
     avg_bleu_smart  = total_bleu_smart  / num_samples
     print("argmax average BLEU: " + str(avg_bleu_argmax))
@@ -290,5 +262,4 @@
     print("smart average GED: " + str(ged_smart / num_samples))
 
 
-    pbar.close()
->>>>>>> 4b666f8a
+    pbar.close()